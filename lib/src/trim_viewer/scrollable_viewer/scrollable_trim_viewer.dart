--- conflicted
+++ resolved
@@ -338,18 +338,11 @@
         final thumbnailHeight = widget.viewerHeight;
         final numberOfThumbnailsInArea = trimAreaLength / thumbnailHeight;
         final numberOfThumbnailsTotal = (numberOfThumbnailsInArea *
-<<<<<<< HEAD
             (totalDuration.inMilliseconds /
                 trimAreaDuration.inMilliseconds))
-            .toInt();
+            .ceil();
         log(
             'THUMBNAILS: in area=$numberOfThumbnailsInArea, total=$numberOfThumbnailsTotal');
-=======
-                (totalDuration.inMilliseconds /
-                    trimAreaDuration.inMilliseconds))
-            .ceil();
-        log('THUMBNAILS: in area=$numberOfThumbnailsInArea, total=$numberOfThumbnailsTotal');
->>>>>>> 7de35638
 
         // find precise durations according to the number of thumbnails;
         // preciseTotalLength = numberOfThumbnailsTotal * thumbnailHeight
