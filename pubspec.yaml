--- conflicted
+++ resolved
@@ -10,20 +10,11 @@
   flutter:
     sdk: flutter
 
-<<<<<<< HEAD
-  video_player: ^2.7.2
+  video_player: ^2.9.2
   ffmpeg_kit_flutter_https_gpl: ^6.0.3
-  video_thumbnail: ^0.5.3
-  path_provider: ^2.1.1
-  intl: ^0.19.0
-  path: ^1.8.3
-=======
-  video_player: ^2.9.2
-  ffmpeg_kit_flutter: ^6.0.3
   path_provider: ^2.1.1
   intl: ^0.20.0
   path: ^1.9.1
->>>>>>> 7de35638
   transparent_image: ^2.0.1
 
 dev_dependencies:
