--- conflicted
+++ resolved
@@ -49,25 +49,6 @@
       url: "https://pub.dev"
     source: hosted
     version: "2.1.3"
-<<<<<<< HEAD
-  ffmpeg_kit_flutter_https_gpl:
-    dependency: "direct main"
-    description:
-      name: ffmpeg_kit_flutter_https_gpl
-      sha256: "004d69b4fff606ff4289ca942df9ad42385868da55141ef2ee0cbbceaa4b7d9a"
-      url: "https://pub.dev"
-    source: hosted
-    version: "6.0.3"
-  ffmpeg_kit_flutter_platform_interface:
-    dependency: transitive
-    description:
-      name: ffmpeg_kit_flutter_platform_interface
-      sha256: addf046ae44e190ad0101b2fde2ad909a3cd08a2a109f6106d2f7048b7abedee
-      url: "https://pub.dev"
-    source: hosted
-    version: "0.2.1"
-=======
->>>>>>> 14ce0b19
   flutter:
     dependency: "direct main"
     description: flutter
@@ -340,9 +321,5 @@
     source: hosted
     version: "1.1.0"
 sdks:
-<<<<<<< HEAD
   dart: ">=3.7.0-0 <4.0.0"
-=======
-  dart: ">=3.6.0 <4.0.0"
->>>>>>> 14ce0b19
   flutter: ">=3.24.0"